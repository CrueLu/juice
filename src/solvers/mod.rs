--- conflicted
+++ resolved
@@ -31,11 +31,7 @@
 pub use self::sgd::Momentum;
 pub mod sgd;
 
-<<<<<<< HEAD
-use co::{IBackend, MemoryType, SharedTensor};
-=======
 use co::{IBackend, SharedTensor};
->>>>>>> 043c5dfc
 use layer::*;
 use solver::*;
 use util::*;
@@ -77,21 +73,8 @@
                 // gradient.sumsq_diff(self.backend(), &mut result);
                 self.backend().dot(&gradient, &gradient, &mut result);
 
-<<<<<<< HEAD
-                // FIXME: I've removed redefinition of `result` that was here.
-                // Code was invalid. Not sure what it meant. It may explode.
-                match result.read(native.device()).unwrap() {
-                    &MemoryType::Native(ref sumsq_result) => {
-                        let sumsq_diff_slice = sumsq_result.as_slice::<f32>();
-                        sumsq_diff += sumsq_diff_slice[0];
-                    }
-                    #[cfg(any(feature = "opencl", feature = "cuda"))]
-                    _ => {}
-                }
-=======
                 let sumsq_diff_slice = result.read(native.device()).unwrap().as_slice::<f32>();
                 sumsq_diff += sumsq_diff_slice[0];
->>>>>>> 043c5dfc
             }
             let l2norm_diff = sumsq_diff.sqrt();
             if l2norm_diff > clip_threshold {
