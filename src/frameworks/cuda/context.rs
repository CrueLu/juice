--- conflicted
+++ resolved
@@ -71,12 +71,8 @@
         &self.devices
     }
 
-    fn alloc_memory(&self, size: u64) -> Result<Memory, DeviceError> {
-<<<<<<< HEAD
+    fn alloc_memory(&self, size: DriverFFI::size_t) -> Result<Memory, DeviceError> {
         Ok(try!(Driver::mem_alloc(size)))
-=======
-        Ok(try!(API::mem_alloc(size as size_t)))
->>>>>>> 6e9fdfbb
     }
 
     fn sync_in(&self, source: &DeviceType, source_data: &MemoryType, dest_data: &mut Memory) -> Result<(), DeviceError> {
