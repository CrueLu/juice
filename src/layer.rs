--- conflicted
+++ resolved
@@ -736,15 +736,7 @@
                 }
                 weight_lock.reshape(&shape).unwrap();
 
-<<<<<<< HEAD
-                let mut native_slice = weight_lock.write_only(native_backend.device())
-                    .unwrap()
-                    .as_mut_native()
-                    .unwrap()
-                    .as_mut_slice::<f32>();
-=======
                 let mut native_slice = weight_lock.write_only(native_backend.device()).unwrap().as_mut_slice::<f32>();
->>>>>>> 043c5dfc
                 let data = capnp_tensor.get_data().unwrap();
                 for k in 0..data.len() {
                     native_slice[k as usize] = data.get(k);
@@ -874,14 +866,7 @@
                 }
                 {
                     let native_slice = weight_lock.read(native_backend.device())
-<<<<<<< HEAD
-                        .unwrap()
-                        .as_native()
-                        .unwrap()
-                        .as_slice::<f32>();
-=======
                         .unwrap().as_slice::<f32>();
->>>>>>> 043c5dfc
                     let mut tensor_data = tensor.borrow().init_data(native_slice.len() as u32);
                     for (i, datum) in native_slice.iter().enumerate() {
                         tensor_data.set(i as u32, *datum);
