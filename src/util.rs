//! Provides common utility functions

use co::prelude::*;
use co::frameworks::native::flatbox::FlatBox;
use coblas::plugin::*;
use conn;
use num::traits::{NumCast, cast};
use std::sync::{Arc, RwLock};

/// Shared Lock used for our tensors
pub type ArcLock<T> = Arc<RwLock<T>>;

/// Create a simple native backend.
///
/// This is handy when you need to sync data to host memory to read/write it.
pub fn native_backend() -> Backend<Native> {
    let framework = Native::new();
    let hardwares = &framework.hardwares().to_vec();
    let backend_config = BackendConfig::new(framework, hardwares);
    Backend::new(backend_config).unwrap()
}

/// Write into a native Collenchyma Memory.
pub fn write_to_memory<T: NumCast + ::std::marker::Copy>(mem: &mut FlatBox, data: &[T]) {
    write_to_memory_offset(mem, data, 0);
}

/// Write into a native Collenchyma Memory with a offset.
<<<<<<< HEAD
pub fn write_to_memory_offset<T: NumCast + ::std::marker::Copy>(mem: &mut MemoryType, data: &[T], offset: usize) {
    match mem {
        &mut MemoryType::Native(ref mut mem) => {
            let mut mem_buffer = mem.as_mut_slice::<f32>();
            for (index, datum) in data.iter().enumerate() {
                // mem_buffer[index + offset] = *datum;
                mem_buffer[index + offset] = cast(*datum).unwrap();
            }
        }
        #[cfg(any(feature = "opencl", feature = "cuda"))]
        _ => {}
=======
pub fn write_to_memory_offset<T: NumCast + ::std::marker::Copy>(mem: &mut FlatBox, data: &[T], offset: usize) {
    let mut mem_buffer = mem.as_mut_slice::<f32>();
    for (index, datum) in data.iter().enumerate() {
        // mem_buffer[index + offset] = *datum;
        mem_buffer[index + offset] = cast(*datum).unwrap();
>>>>>>> 043c5dfc
    }
}

/// Write the `i`th sample of a batch into a SharedTensor.
///
/// The size of a single sample is infered through
/// the first dimension of the SharedTensor, which
/// is asumed to be the batchsize.
///
/// Allocates memory on a Native Backend if neccessary.
pub fn write_batch_sample<T: NumCast + ::std::marker::Copy>(tensor: &mut SharedTensor<f32>, data: &[T], i: usize) {
    let native_backend = native_backend();

    let batch_size = tensor.desc().size();
    let sample_size = batch_size / tensor.desc()[0];

    write_to_memory_offset(tensor.write_only(native_backend.device()).unwrap(),
                           &data,
                           i * sample_size);
}

/// Create a Collenchyma SharedTensor for a scalar value.
pub fn native_scalar<T: NumCast + ::std::marker::Copy>(scalar: T) -> SharedTensor<T> {
    let native = native_backend();
    let mut shared_scalar = SharedTensor::<T>::new(&[1]);
    write_to_memory(shared_scalar.write_only(native.device()).unwrap(),
                    &[scalar]);
    shared_scalar
}

/// Casts a Vec<usize> to as Vec<i32>
pub fn cast_vec_usize_to_i32(input: Vec<usize>) -> Vec<i32> {
    let mut out = Vec::new();
    for i in input.iter() {
        out.push(*i as i32);
    }
    out
}

/// Extends IBlas with Axpby
pub trait Axpby<F>: Axpy<F> + Scal<F> {
    /// Performs the operation y := a*x + b*y .
    ///
    /// Consists of a scal(b, y) followed by a axpby(a,x,y).
    fn axpby(&self,
             a: &SharedTensor<F>,
             x: &SharedTensor<F>,
             b: &SharedTensor<F>,
             y: &mut SharedTensor<F>)
             -> Result<(), ::co::error::Error> {
        try!(self.scal(b, y));
        try!(self.axpy(a, x, y));
        Ok(())
    }
}

impl<T: Axpy<f32> + Scal<f32>> Axpby<f32> for T {}

/// Encapsulates all traits required by Solvers.
// pub trait SolverOps<F> : Axpby<F> + Dot<F> + Copy<F> {}
//
// impl<T: Axpby<f32> + Dot<f32> + Copy<f32>> SolverOps<f32> for T {}
pub trait SolverOps<F>: LayerOps<F> + Axpby<F> + Dot<F> + Copy<F> {}

impl<T: LayerOps<f32> + Axpby<f32> + Dot<f32> + Copy<f32>> SolverOps<f32> for T {}

/// Encapsulates all traits used in Layers.
pub trait LayerOps<F> : conn::Convolution<F>
                      + conn::Pooling<F>
                      + conn::Relu<F> + conn::ReluPointwise<F>
                      + conn::Sigmoid<F> + conn::SigmoidPointwise<F>
                      + conn::Tanh<F> + conn::TanhPointwise<F>
                      + conn::Softmax<F> + conn::LogSoftmax<F>
                      + Gemm<F> {}

impl<T: conn::Convolution<f32>
      + conn::Pooling<f32>
      + conn::Relu<f32> + conn::ReluPointwise<f32>
      + conn::Sigmoid<f32> + conn::SigmoidPointwise<f32>
      + conn::Tanh<f32> + conn::TanhPointwise<f32>
      + conn::Softmax<f32> + conn::LogSoftmax<f32>
      + Gemm<f32>> LayerOps<f32> for T {}<|MERGE_RESOLUTION|>--- conflicted
+++ resolved
@@ -26,25 +26,11 @@
 }
 
 /// Write into a native Collenchyma Memory with a offset.
-<<<<<<< HEAD
-pub fn write_to_memory_offset<T: NumCast + ::std::marker::Copy>(mem: &mut MemoryType, data: &[T], offset: usize) {
-    match mem {
-        &mut MemoryType::Native(ref mut mem) => {
-            let mut mem_buffer = mem.as_mut_slice::<f32>();
-            for (index, datum) in data.iter().enumerate() {
-                // mem_buffer[index + offset] = *datum;
-                mem_buffer[index + offset] = cast(*datum).unwrap();
-            }
-        }
-        #[cfg(any(feature = "opencl", feature = "cuda"))]
-        _ => {}
-=======
 pub fn write_to_memory_offset<T: NumCast + ::std::marker::Copy>(mem: &mut FlatBox, data: &[T], offset: usize) {
     let mut mem_buffer = mem.as_mut_slice::<f32>();
     for (index, datum) in data.iter().enumerate() {
         // mem_buffer[index + offset] = *datum;
         mem_buffer[index + offset] = cast(*datum).unwrap();
->>>>>>> 043c5dfc
     }
 }
 
